--- conflicted
+++ resolved
@@ -7,13 +7,8 @@
         {parse_trans,         "3.3.0"}, % force otp-21 compat
         {providers,           "1.7.0"},
         {getopt,              "1.0.1"},
-<<<<<<< HEAD
         {bbmustache,          "1.6.0"},
-        {relx,                "3.26.0"},
-=======
-        {bbmustache,          "1.5.0"},
         {relx,                "3.27.0"},
->>>>>>> dec48464
         {cf,                  "0.2.2"},
         {cth_readable,        "1.4.2"},
         {hex_core,            "0.2.0"},
