%% -*- mode: erlang;erlang-indent-level: 4;indent-tabs-mode: nil -*-
%% ex: ts=4 sw=4 ft=erlang et

{deps, [{erlware_commons,     "1.0.5"},
        {ssl_verify_fun,      "1.1.3"},
        {certifi,             "2.0.0"},
        {providers,           "1.7.0"},
        {getopt,              "1.0.1"},
        {bbmustache,          "1.3.0"},
        {relx,                "3.24.4"},
        {cf,                  "0.2.2"},
        {cth_readable,        "1.3.2"},
        {eunit_formatters,    "0.5.0"}]}.

{post_hooks, [{"(linux|darwin|solaris|freebsd|netbsd|openbsd)",
               escriptize,
               "cp \"$REBAR_BUILD_DIR/bin/rebar3\" ./rebar3"},
              {"win32",
               escriptize,
               "robocopy \"%REBAR_BUILD_DIR%/bin/\" ./ rebar3* "
               "/njs /njh /nfl /ndl & exit /b 0"} % silence things
             ]}.

{escript_name, rebar3}.
{escript_emu_args, "%%! +sbtu +A0\n"}.
%% escript_incl_extra is for internal rebar-private use only.
%% Do not use outside rebar. Config interface is not stable.
{escript_incl_extra, [{"relx/priv/templates/*", "_build/default/lib/"},
                      {"rebar/priv/templates/*", "_build/default/lib/"}]}.

{erl_opts, [{platform_define, "^[0-9]+", namespaced_types},
<<<<<<< HEAD
            {platform_define, "^(19|18|2)", rand_module},
=======
            {platform_define, "^(19|2)", rand_only},
            {platform_define, "^2", unicode_str},
>>>>>>> 8b4ef7dd
            no_debug_info,
            warnings_as_errors]}.

%% Use OTP 18+ when dialyzing rebar3
{dialyzer, [{warnings, [unknown]}]}.

%% Profiles
{profiles, [{test, [
                   {deps, [{meck, "0.8.7"}]},
                   {erl_opts, [debug_info, nowarn_export_all]}
                   ]
            },
            {systest, [
                {erl_opts, [debug_info, nowarn_export_all]},
                {ct_opts, [{dir, "systest"}]}
            ]},

            {bootstrap, []},

            {dialyze, [{overrides, [{add, erlware_commons, [{erl_opts, [debug_info]}]},
                                    {add, ssl_verify_fun, [{erl_opts, [debug_info]}]},
                                    {add, certifi, [{erl_opts, [debug_info]}]},
                                    {add, providers, [{erl_opts, [debug_info]}]},
                                    {add, getopt, [{erl_opts, [debug_info]}]},
                                    {add, bbmustache, [{erl_opts, [debug_info]}]},
                                    {add, relx, [{erl_opts, [debug_info]}]},
                                    {add, cf, [{erl_opts, [debug_info]}]},
                                    {add, cth_readable, [{erl_opts, [debug_info]}]},
                                    {add, eunit_formatters, [{erl_opts, [debug_info]}]}]},
                       {erl_opts, [debug_info]}]}
           ]}.

%% Overrides
{overrides, [{override, erlware_commons, [{erl_opts, [{platform_define, "^[0-9]+", namespaced_types},
                                                      {platform_define, "^R1[4|5]", deprecated_crypto},
                                                      {platform_define, "^((1[8|9])|2)", rand_module},
                                                      {platform_define, "^2", unicode_str},
                                                      no_debug_info,
                                                      warnings_as_errors]},
                                          {deps, []}, {plugins, []}]},
             {add, ssl_verify_hostname, [{erl_opts, [no_debug_info]}]},
             {add, certifi, [{erl_opts, [no_debug_info]}]},
             {add, cf, [{erl_opts, [no_debug_info]}]},
             {add, cth_readable, [{erl_opts, [no_debug_info]}]},
             {add, eunit_formatters, [{erl_opts, [no_debug_info]}]},
             {override, bbmustache, [{erl_opts, [no_debug_info,
                                                 {platform_define, "^[0-9]+", namespaced_types}]},
                                     {deps, []}, {plugins, []}]},
             {add, getopt, [{erl_opts, [no_debug_info]}]},
             {add, providers, [{erl_opts, [no_debug_info]}]},
             {add, relx, [{erl_opts, [no_debug_info]}]}]}.<|MERGE_RESOLUTION|>--- conflicted
+++ resolved
@@ -29,12 +29,8 @@
                       {"rebar/priv/templates/*", "_build/default/lib/"}]}.
 
 {erl_opts, [{platform_define, "^[0-9]+", namespaced_types},
-<<<<<<< HEAD
-            {platform_define, "^(19|18|2)", rand_module},
-=======
             {platform_define, "^(19|2)", rand_only},
             {platform_define, "^2", unicode_str},
->>>>>>> 8b4ef7dd
             no_debug_info,
             warnings_as_errors]}.
 
